--- conflicted
+++ resolved
@@ -206,15 +206,16 @@
                     affinity = None
 
                 # Collect ligand results
-                ligand_results.append({'name': ligand_name, 'image': image_filename, 'affinity': affinity})
+                ligand_results.append({
+                    'name': ligand_name,
+                    'image': image_filename,
+                    'affinity': affinity,
+                    'output_pdbqt': output_pdbqt
+                })
 
         # Generate HTML results file
         html_file = os.path.join(receptor_folder, f"{receptor_name}_results.html")
-<<<<<<< HEAD
         generate_html_results(html_file, receptor_name, ligands_file, ligand_results, predictions_csv)
-=======
-        generate_html_results(html_file, receptor_name, ligands_file, ligand_results)
->>>>>>> 3a474723
 
         print(f'Results HTML file generated: {html_file}')
 
@@ -503,8 +504,6 @@
         raise
 
 def draw_molecule_to_file(mol, image_filename, width=400):
-<<<<<<< HEAD
-=======
     try:
         # Oblicz bounding box molekuły
         conf = mol.GetConformer()
@@ -551,54 +550,6 @@
         print(f"Error in drawing molecule image: {e}")
         raise
 
-def generate_html_results(html_file, receptor_name, ligands_file, ligand_results):
->>>>>>> 3a474723
-    try:
-        # Oblicz bounding box molekuły
-        conf = mol.GetConformer()
-        coords = [conf.GetAtomPosition(i) for i in range(mol.GetNumAtoms())]
-        x_coords = [coord.x for coord in coords]
-        y_coords = [coord.y for coord in coords]
-
-        # Rozpiętość w osiach X i Y
-        x_range = max(x_coords) - min(x_coords)
-        y_range = max(y_coords) - min(y_coords)
-
-        # Obliczenie wysokości proporcjonalnie do szerokości
-        if x_range > 0:
-            aspect_ratio = y_range / x_range
-        else:
-            aspect_ratio = 1.0  # Domyślna proporcja, gdyby coś poszło nie tak
-        height = int(width * aspect_ratio)
-
-        # Przygotowanie rysownika SVG
-        drawer = rdMolDraw2D.MolDraw2DSVG(width, height)
-        options = drawer.drawOptions()
-        options.padding = 0.1  # Mały margines
-        options.fixedFontSize = 11  # Stały rozmiar czcionki
-        options.useFixedFontSize = True  # Wymuszenie stałego rozmiaru czcionki
-        options.minFontSize = 6  # Minimalny rozmiar czcionki
-        options.bondLineWidth = 2  # Grubsze linie wiązań
-        drawer.SetDrawOptions(options)
-
-        # Rysowanie molekuły
-        drawer.DrawMolecule(mol)
-        drawer.FinishDrawing()
-        svg = drawer.GetDrawingText()
-
-        # Usunięcie deklaracji XML i poprawa przestrzeni nazw
-        svg = svg.replace('<?xml version=\'1.0\' encoding=\'utf-8\'?>\n', '')
-        svg = svg.replace('xmlns:svg=', 'xmlns=')
-
-        # Zapisanie pliku SVG
-        with open(image_filename, 'w') as f:
-            f.write(svg)
-        logging.info(f"Ligand image saved: {image_filename}")
-    except Exception as e:
-        logging.error(f"Error in drawing molecule image: {e}")
-        print(f"Error in drawing molecule image: {e}")
-        raise
-
 def generate_html_results(html_file, receptor_name, ligands_file, ligand_results, predictions_csv):
     try:
         # Wczytaj dane z P2RANK i wyczyść białe znaki
@@ -611,7 +562,7 @@
         with open(html_file, 'w', encoding='utf-8') as hf:
             hf.write('<html>\n')
             hf.write('<head>\n')
-            hf.write('<br/><title>Wyniki dokowania</title></br>\n')
+            hf.write('<title>Wyniki dokowania</title>\n')
             hf.write('<style>\n')
             hf.write('body { background-color: white; font-family: Arial, sans-serif; }\n')
             hf.write('table { border-collapse: collapse; margin: auto; }\n')
@@ -619,7 +570,6 @@
             hf.write('th { background-color: #f2f2f2; }\n')
             hf.write('td:nth-child(3), th:nth-child(3) { width: 400px; } /* Kolumna z obrazkami */\n')
             hf.write('img { display: block; margin: auto; }\n')
-<<<<<<< HEAD
             hf.write('.probability { background-color: #ffecd9; } /* Pastelowy pomarańczowy */\n')
             # Dodano style dla drugiej tabelki, aby dostosować szerokość kolumny "score"
             
@@ -641,14 +591,6 @@
             hf.write(f'<h2 style="text-align: center;">{header_text}</h2>\n')
 
             # Pierwsza tabela: Wyniki dokowania
-=======
-            hf.write('</style>\n')
-            hf.write('</head>\n')
-            hf.write('<body>\n')
-            # Header text
-            header_text = f'Wyniki dokowania do {receptor_name} przy pomocy struktur z {ligands_file}'
-            hf.write(f'<h2 style="text-align: center;">{header_text}</h2>\n')
->>>>>>> 3a474723
             hf.write('<table>\n')
             hf.write('<tr><th>Numer</th><th>Nazwa związku</th><th>Struktura</th><th>Energia dokowania<br/>(kcal/mol)</th></tr>\n')
             for idx, result in enumerate(ligand_results, start=1):
@@ -666,7 +608,6 @@
                 hf.write(f'<td>{affinity_str}</td>\n')
                 hf.write('</tr>\n')
             hf.write('</table>\n')
-<<<<<<< HEAD
             hf.write('</br>')
             
             # Link do szczegółowych rezultatów
@@ -707,18 +648,11 @@
             
             # Informacje o autorze na końcu
             hf.write('<p style="font-size: small; text-align: center; margin-top: 20px;">\n')
-=======
-            # Dodanie tekstu pod tabelą
-            hf.write('<p style="font-size: small; text-align: center;">\n')
->>>>>>> 3a474723
             hf.write('System dokowania oparty o <b>AutoDock Vina v.1.2.5</b> oraz <b>P2RANK v.2.4.2</b><br/>\n')
             hf.write('<b>Autor:</b> Arkadiusz Leniak <b>mail:</b> arkadiusz.leniak@gmail.com<br/>\n')
             hf.write('<b>github:</b> <a href="https://github.com/Prospero1988">https://github.com/Prospero1988</a>\n')
             hf.write('</p>\n')
-<<<<<<< HEAD
-
-=======
->>>>>>> 3a474723
+
             hf.write('</body>\n')
             hf.write('</html>\n')
         logging.info(f"HTML results file generated: {html_file}")
